--- conflicted
+++ resolved
@@ -244,24 +244,6 @@
 	}
 }
 
-<<<<<<< HEAD
-=======
-fn update_dandelion_relay(peers: Arc<p2p::Peers>, dandelion_config: DandelionConfig) {
-	// Dandelion Relay Updater
-	let dandelion_relay = peers.get_dandelion_relay();
-	if let Some((last_added, _)) = dandelion_relay {
-		let dandelion_interval = Utc::now().timestamp() - last_added;
-		if dandelion_interval >= dandelion_config.relay_secs() as i64 {
-			debug!("monitor_peers: updating expired dandelion relay");
-			peers.update_dandelion_relay();
-		}
-	} else {
-		debug!("monitor_peers: no dandelion relay updating");
-		peers.update_dandelion_relay();
-	}
-}
-
->>>>>>> 56fed509
 // Check if we have any pre-existing peer in db. If so, start with those,
 // otherwise use the seeds provided.
 fn connect_to_seeds_and_preferred_peers(
